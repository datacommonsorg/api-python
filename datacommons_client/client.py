--- conflicted
+++ resolved
@@ -182,7 +182,6 @@
           variable_dcids=variable_dcids,
           filter_facet_ids=facets)
 
-<<<<<<< HEAD
     # Convert the observations to a DataFrame
     df = pd.DataFrame(observations.to_observation_records())
 
@@ -193,7 +192,4 @@
         entity_columns=["entity", "variable"],
     )
 
-    return df
-=======
-    return pd.DataFrame(observations.to_observation_records())
->>>>>>> 0ebdf0b0
+    return df