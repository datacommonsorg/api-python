--- conflicted
+++ resolved
@@ -4,13 +4,10 @@
 from datacommons_client.endpoints.base import API
 from datacommons_client.endpoints.node import NodeEndpoint
 from datacommons_client.endpoints.response import NodeResponse
-<<<<<<< HEAD
 from datacommons_client.models.node import Name
+from datacommons_client.models.node import Node
 from datacommons_client.utils.names import DEFAULT_NAME_PROPERTY
 from datacommons_client.utils.names import NAME_WITH_LANGUAGE_PROPERTY
-=======
-from datacommons_client.models.node import Node
->>>>>>> be402cca
 
 
 def test_node_endpoint_initialization():
@@ -204,7 +201,6 @@
   )
 
 
-<<<<<<< HEAD
 @patch(
     "datacommons_client.endpoints.node.extract_name_from_english_name_property")
 def test_fetch_entity_names_english(mock_extract_name):
@@ -329,7 +325,8 @@
                                        language="es",
                                        fallback_language="en")
   assert result == {}
-=======
+
+
 @patch("datacommons_client.endpoints.node.fetch_parents_lru")
 def test_fetch_parents_cached_delegates_to_lru(mock_fetch_lru):
   mock_fetch_lru.return_value = (Node("B", "B name", "Region"),)
@@ -400,5 +397,4 @@
   assert result["Y"]["dcid"] == "Y"
   assert result["Y"]["parents"][0]["dcid"] == "Z"
   mock_build_map.assert_called_once()
-  mock_build_tree.assert_called_once_with("Y", mock_build_map.return_value[1])
->>>>>>> be402cca
+  mock_build_tree.assert_called_once_with("Y", mock_build_map.return_value[1])