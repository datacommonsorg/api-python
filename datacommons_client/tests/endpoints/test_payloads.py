import pytest

from datacommons_client.endpoints.payloads import NodeRequestPayload
from datacommons_client.endpoints.payloads import ObservationDate
from datacommons_client.endpoints.payloads import ObservationRequestPayload
from datacommons_client.endpoints.payloads import ObservationSelect
from datacommons_client.endpoints.payloads import ResolveRequestPayload
from datacommons_client.utils.error_handling import \
    InvalidObservationSelectError


def test_node_payload_normalize():
  """Tests that NodeRequestPayload correctly normalizes single and multiple node_dcids."""
  payload = NodeRequestPayload(node_dcids="node1", expression="prop1")
  assert payload.node_dcids == ["node1"]

<<<<<<< HEAD
  payload = NodeRequestPayload(node_dcids=["node1", "node2"],
                               expression="prop1")
  assert payload.node_dcids == ["node1", "node2"]
=======
    payload = NodeRequestPayload(
        node_dcids=["node1", "node2"], expression="prop1"
    )
    assert payload.node_dcids == ["node1", "node2"]
>>>>>>> 91bfe231


def test_node_payload_validate():
  """Tests that NodeRequestPayload validates its inputs correctly."""
  with pytest.raises(ValueError):
    NodeRequestPayload(node_dcids="node1",
                       expression=123)  # `expression` must be a string


def test_node_payload_to_dict():
  """Tests NodeRequestPayload conversion to dictionary."""
  payload = NodeRequestPayload(node_dcids="node1", expression="prop1")
  assert payload.to_dict == {"nodes": ["node1"], "property": "prop1"}


def test_observation_payload_normalize():
  """Tests that ObservationRequestPayload normalizes inputs correctly."""
  payload = ObservationRequestPayload(
      date="LATEST",
      variable_dcids="var1",
      select=["variable", "entity"],
      entity_dcids="ent1",
  )
  assert payload.variable_dcids == ["var1"]
  assert payload.entity_dcids == ["ent1"]
  assert payload.date == ObservationDate.LATEST

  payload = ObservationRequestPayload(
      date="all",
      variable_dcids=["var1"],
      select=["variable", "entity"],
      entity_dcids=["ent1"],
  )
  assert payload.date == ObservationDate.ALL
  assert payload.variable_dcids == ["var1"]
  assert payload.entity_dcids == ["ent1"]


def test_observation_select_invalid_value():
  """Tests that an invalid ObservationSelect value raises InvalidObservationSelectError."""
  with pytest.raises(
      InvalidObservationSelectError,
      match=
      r"Invalid `select` field: 'invalid'. Only date, variable, entity, value are allowed.",
  ):
    ObservationSelect("invalid")


def test_observation_payload_validate():
  """Tests that ObservationRequestPayload validates its inputs."""
  with pytest.raises(ValueError):
    ObservationRequestPayload(
        date="LATEST",
        variable_dcids="var1",
        select=["variable"],
        entity_dcids=None,
        entity_expression=None,
    )  # Requires either `entity_dcids` or `entity_expression`

  with pytest.raises(ValueError):
    ObservationRequestPayload(
        date="LATEST",
        variable_dcids="var1",
        select=["value"],  # Missing required "variable" and "entity"
        entity_expression="expression",
    )

  with pytest.raises(ValueError):
    ObservationRequestPayload(
        date="LATEST",
        variable_dcids="var1",
        select=["variable", "entity"],
        entity_dcids="ent1",
        entity_expression=
        "expression",  # Both `entity_dcids` and `entity_expression` set
    )


def test_observation_payload_to_dict():
  """Tests ObservationRequestPayload conversion to dictionary."""
  payload = ObservationRequestPayload(
      date="LATEST",
      variable_dcids="var1",
      select=["variable", "entity"],
      entity_dcids="ent1",
  )
  assert payload.to_dict == {
      "date": ObservationDate.LATEST,
      "variable": {
          "dcids": ["var1"]
      },
      "entity": {
          "dcids": ["ent1"]
      },
      "select": ["variable", "entity"],
  }


def test_resolve_payload_normalize():
  """Tests that ResolveRequestPayload normalizes single and multiple node_dcids."""
  payload = ResolveRequestPayload(node_dcids="node1", expression="expr1")
  assert payload.node_dcids == ["node1"]

  payload = ResolveRequestPayload(node_dcids=["node1", "node2"],
                                  expression="expr1")
  assert payload.node_dcids == ["node1", "node2"]


def test_resolve_payload_validate():
  """Tests that ResolveRequestPayload validates its inputs correctly."""
  with pytest.raises(ValueError):
    ResolveRequestPayload(node_dcids="node1",
                          expression=123)  # `expression` must be a string


def test_resolve_payload_to_dict():
  """Tests ResolveRequestPayload conversion to dictionary."""
  payload = ResolveRequestPayload(node_dcids="node1", expression="expr1")
  assert payload.to_dict == {"nodes": ["node1"], "property": "expr1"}<|MERGE_RESOLUTION|>--- conflicted
+++ resolved
@@ -14,16 +14,10 @@
   payload = NodeRequestPayload(node_dcids="node1", expression="prop1")
   assert payload.node_dcids == ["node1"]
 
-<<<<<<< HEAD
-  payload = NodeRequestPayload(node_dcids=["node1", "node2"],
-                               expression="prop1")
-  assert payload.node_dcids == ["node1", "node2"]
-=======
     payload = NodeRequestPayload(
         node_dcids=["node1", "node2"], expression="prop1"
     )
     assert payload.node_dcids == ["node1", "node2"]
->>>>>>> 91bfe231
 
 
 def test_node_payload_validate():
