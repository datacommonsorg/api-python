from unittest.mock import MagicMock
from unittest.mock import patch

import pandas as pd
import pytest

from datacommons_client.client import DataCommonsClient
from datacommons_client.endpoints.base import API
from datacommons_client.endpoints.node import NodeEndpoint
from datacommons_client.endpoints.observation import ObservationEndpoint
from datacommons_client.endpoints.resolve import ResolveEndpoint
from datacommons_client.models.node import Name
from datacommons_client.utils.error_handling import NoDataForPropertyError


@pytest.fixture
def mock_client():
  """Fixture to create a DataCommonsClient instance with a mocked API."""
  with patch("datacommons_client.endpoints.base.API.post") as mock_post:
    client = DataCommonsClient(api_key="test_key")
    client.observation = MagicMock(spec=ObservationEndpoint)
    return client


@patch(
    "datacommons_client.endpoints.base.resolve_instance_url",
    return_value="https://datacommons.org",
)
@patch(
    "datacommons_client.utils.request_handling.check_instance_is_valid",
    return_value="https://datacommons.org",
)
@patch(
    "datacommons_client.utils.request_handling.build_headers",
    return_value={"X-API-Key": "test_key"},
)
def test_datacommons_client_initialization(mock_build_headers,
                                           mock_check_instance,
                                           mock_resolve_instance_url):
  """Tests that DataCommonsClient initializes correctly with API and endpoints, using a fake address."""
  client = DataCommonsClient(api_key="test_key", dc_instance="test_instance")

  assert isinstance(client.api, API)
  assert client.api.headers == {
      "Content-Type": "application/json",
      "X-API-Key": "test_key",
  }

  assert isinstance(client.node, NodeEndpoint)
  assert isinstance(client.observation, ObservationEndpoint)
  assert isinstance(client.resolve, ResolveEndpoint)

  assert client.node.api is client.api
  assert client.observation.api is client.api
  assert client.resolve.api is client.api


def test_datacommons_client_raises_error_when_both_url_and_instance_are_provided(
):
  """Tests that DataCommonsClient raises a ValueError when both `dc_instance` and `url` are given."""
  with pytest.raises(ValueError,
                     match="Cannot provide both `dc_instance` and `url`."):
    DataCommonsClient(api_key="test_key",
                      dc_instance="test_instance",
                      url="https://test.url")


def test_observations_dataframe_raises_error_when_entities_all_but_no_entity_type(
    mock_client,):
  """Tests that ValueError is raised if 'entities' is 'all' but 'entity_type' is not specified."""
  with pytest.raises(
      ValueError,
      match="When 'entity_dcids' is 'all', 'entity_type' must be specified.",
  ):
    mock_client.observations_dataframe(variable_dcids="var1",
                                       date="2024",
                                       entity_dcids="all")


def test_observations_dataframe_raises_error_when_invalid_entity_type_usage(
    mock_client,):
  """Tests that ValueError is raised if 'entity_type' or 'parent_entity' is specified with specific entities."""
  with pytest.raises(
      ValueError,
      match="Specify 'entity_type' and 'parent_entity'"
      " only when 'entity_dcids' is 'all'.",
  ):
    mock_client.observations_dataframe(
        variable_dcids="var1",
        date="2024",
        entity_dcids=["entity1"],
        entity_type="Country",
    )


def test_observations_dataframe_calls_fetch_observations_by_entity_type(
    mock_client):
  """Tests that fetch_observations_by_entity_type is called with correct parameters."""
  mock_client.observation.fetch_observations_by_entity_type.return_value.to_observation_records.return_value = (
      [])

  df = mock_client.observations_dataframe(
      variable_dcids=["var1", "var2"],
      date="2024",
      entity_dcids="all",
      entity_type="Country",
      parent_entity="Earth",
  )

  mock_client.observation.fetch_observations_by_entity_type.assert_called_once_with(
      date="2024",
      variable_dcids=["var1", "var2"],
      entity_type="Country",
      parent_entity="Earth",
      filter_facet_ids=None,
  )

  assert isinstance(df, pd.DataFrame)
  assert df.empty


def test_observations_dataframe_calls_fetch_observations_by_entity(mock_client):
  """Tests that fetch_observations_by_entity is called with correct parameters."""

  mock_client.observation.fetch_observations_by_entity_dcid.return_value.to_observation_records.return_value = (
      [])

  df = mock_client.observations_dataframe(variable_dcids="var1",
                                          date="latest",
                                          entity_dcids=["entity1", "entity2"])

  mock_client.observation.fetch_observations_by_entity_dcid.assert_called_once_with(
      date="latest",
      entity_dcids=["entity1", "entity2"],
      variable_dcids="var1",
      filter_facet_ids=None,
  )

  assert isinstance(df, pd.DataFrame)
  assert df.empty


def test_observations_dataframe_returns_dataframe_with_expected_columns(
    mock_client):
  """Tests that the method returns a DataFrame with expected columns."""
  mock_client.observation.fetch_observations_by_entity_dcid.return_value.to_observation_records.return_value = [
      {
          "date": "2024",
          "entity": "entity1",
          "variable": "var1",
          "value": 100,
          "unit": "unit1",
      },
      {
          "date": "2024",
          "entity": "entity2",
          "variable": "var2",
          "value": 200,
          "unit": "unit2",
      },
  ]

  # Mock entity name lookup to prevent API calls
  mock_client.node.fetch_entity_names = MagicMock(return_value={
      "entity1": Name(value="Entity One", language="en", property="name"),
      "entity2": Name(value="Entity Two", language="en", property="name"),
      "var1": Name(value="Variable One", language="en", property="name"),
      "var2": Name(value="Variable Two", language="en", property="name"),
  },)

  df = mock_client.observations_dataframe(variable_dcids="var1",
                                          date="2024",
                                          entity_dcids=["entity1", "entity2"])

  assert isinstance(df, pd.DataFrame)
  assert set(df.columns) == {
      "date", "entity", "entity_name", "variable", "variable_name", "value",
      "unit"
  }
  assert len(df) == 2
  assert df.iloc[0]["entity"] == "entity1"
  assert df.iloc[0]["entity_name"] == "Entity One"
  assert df.iloc[1]["entity"] == "entity2"
  assert df.iloc[1]["entity_name"] == "Entity Two"
  assert df.iloc[0]["variable"] == "var1"
  assert df.iloc[0]["variable_name"] == "Variable One"
  assert df.iloc[0]["value"] == 100
  assert df.iloc[0]["unit"] == "unit1"
  assert df.iloc[1]["variable"] == "var2"
  assert df.iloc[1]["variable_name"] == "Variable Two"
  assert df.iloc[1]["value"] == 200
  assert df.iloc[1]["unit"] == "unit2"


@patch(
    "datacommons_client.endpoints.base.check_instance_is_valid",
    return_value="https://test.url",
)
def test_dc_instance_is_ignored_when_url_is_provided(mock_check_instance):
  """Tests that dc_instance is ignored when a fully resolved URL is provided."""

  client = DataCommonsClient(api_key="test_key", url="https://test.url")

  # Check that the API base_url is set to the fully resolved url
  assert client.api.base_url == "https://test.url"


def test_find_filter_facet_ids_returns_none_when_no_filters(mock_client):
  """Tests that _find_filter_facet_ids returns None when no filters are provided."""
  result = mock_client._find_filter_facet_ids(fetch_by="entity",
                                              date="2024",
                                              variable_dcids="var1",
                                              property_filters=None)
  assert result is None


def test_find_filter_facet_ids_returns_facet_ids(mock_client):
  """Tests that _find_filter_facet_ids correctly returns facet IDs when filters are provided."""
  mock_client.observation.fetch_observations_by_entity_dcid.return_value.find_matching_facet_id.side_effect = [
<<<<<<< HEAD
      ["213"],
      ["3243"],
=======
      ["213"], ["3243"]
>>>>>>> 0ebdf0b0
  ]

  result = mock_client._find_filter_facet_ids(
      fetch_by="entity",
      date="2024",
      variable_dcids="var1",
      property_filters={
          "measurementMethod": "Census",
          "unit": "USD"
      },
  )

  assert set(result) == {"213", "3243"}


def test_observations_dataframe_filters_by_facet_ids(mock_client):
  """Tests that observations_dataframe includes facet filtering when property_filters are used."""
  mock_client._find_filter_facet_ids = MagicMock(
      return_value=["facet_1", "facet_2"])
<<<<<<< HEAD
  mock_client.observation.fetch_observations_by_entity_dcid.return_value.to_observation_records.return_value = (
      [])
=======
  mock_client.observation.fetch_observations_by_entity_dcid.return_value.to_observation_records.return_value = []
>>>>>>> 0ebdf0b0

  df = mock_client.observations_dataframe(
      variable_dcids="var1",
      date="2024",
      entity_dcids=["entity1"],
      property_filters={"measurementMethod": "Census"},
  )

  mock_client.observation.fetch_observations_by_entity_dcid.assert_called_once_with(
      variable_dcids="var1",
      date="2024",
      entity_dcids=["entity1"],
      filter_facet_ids=["facet_1", "facet_2"],
  )
  assert isinstance(df, pd.DataFrame)


def test_observations_dataframe_raises_error_when_no_facet_match(mock_client):
  """Tests that observations_dataframe raises NoDataForPropertyError when no facets match the filters."""
  mock_client._find_filter_facet_ids = MagicMock(return_value=None)

  with pytest.raises(NoDataForPropertyError):
    mock_client.observations_dataframe(
        variable_dcids="var1",
        date="2024",
        entity_dcids=["entity1"],
        property_filters={"measurementMethod": "Nonexistent"},
    )

  mock_client._find_filter_facet_ids = MagicMock(return_value=[])

  with pytest.raises(NoDataForPropertyError):
    mock_client.observations_dataframe(
        variable_dcids="var2",
        date="2024",
        entity_dcids=["entity1"],
        property_filters={"measurementMethodX": "Nonexistent"},
    )<|MERGE_RESOLUTION|>--- conflicted
+++ resolved
@@ -217,12 +217,7 @@
 def test_find_filter_facet_ids_returns_facet_ids(mock_client):
   """Tests that _find_filter_facet_ids correctly returns facet IDs when filters are provided."""
   mock_client.observation.fetch_observations_by_entity_dcid.return_value.find_matching_facet_id.side_effect = [
-<<<<<<< HEAD
-      ["213"],
-      ["3243"],
-=======
       ["213"], ["3243"]
->>>>>>> 0ebdf0b0
   ]
 
   result = mock_client._find_filter_facet_ids(
@@ -242,12 +237,9 @@
   """Tests that observations_dataframe includes facet filtering when property_filters are used."""
   mock_client._find_filter_facet_ids = MagicMock(
       return_value=["facet_1", "facet_2"])
-<<<<<<< HEAD
+
   mock_client.observation.fetch_observations_by_entity_dcid.return_value.to_observation_records.return_value = (
       [])
-=======
-  mock_client.observation.fetch_observations_by_entity_dcid.return_value.to_observation_records.return_value = []
->>>>>>> 0ebdf0b0
 
   df = mock_client.observations_dataframe(
       variable_dcids="var1",
